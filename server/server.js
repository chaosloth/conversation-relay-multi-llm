/**
 * Main server file that sets up Express with WebSocket support and defines API endpoints.
 * @module server
 * @requires dotenv
 * @requires express
 * @requires express-ws
 */

require('dotenv').config();
const express = require('express');
const ExpressWs = require('express-ws');
const app = express();
const PORT = process.env.PORT || 3000;
let serverBaseUrl = process.env.SERVER_BASE_URL || "localhost"; // Store server URL
ExpressWs(app);     // Initialize express-ws

app.use(express.urlencoded({ extended: true }));    // For Twilio url encoded body
app.use(express.json());    // For JSON payloads

const { logOut, logError } = require('./utils/logger');

// Import the services
const { ConversationRelayService } = require('./services/ConversationRelayService');
const { OpenAIService } = require('./services/OpenAIService');
const { DeepSeekService } = require('./services/DeepSeekService');
const { TwilioService } = require('./services/TwilioService');

/**
 * This parameterDataMap illustrates how you would pass data via Conversation Relay Parameters.
 * The intention is to store and get data via this map per WS session
 * TODO: Can this be per WS session?
 */
let parameterDataMap = new Map();
const twilioService = new TwilioService();

/****************************************************
 * 
 * Web Socket Endpoints
 * 
 ****************************************************/

/**
 * WebSocket endpoint for real-time conversation relay.
 * Handles the lifecycle of a conversation session including setup, message processing, and cleanup.
 * 
 * @name ws/conversation-relay
 * @function
 * @param {WebSocket} ws - The WebSocket connection object
 * 
 * @listens message
 * Expects JSON messages with the following structure:
 * - First message must be a setup message containing initial configuration
 * - Subsequent messages should follow the conversation relay protocol
 * 
 * @listens close
 * Handles client disconnection by cleaning up resources
 * 
 * @listens error
 * Handles WebSocket errors and performs cleanup
 * 
 * @emits message
 * Sends JSON messages back to the client with conversation updates and responses
 */
app.ws('/conversation-relay', (ws) => {

    let sessionConversationRelay = null;
    let sessionData = {};

    // Handle incoming messages fro this WS session.
    ws.on('message', async (data) => {
        try {
            const message = JSON.parse(data);
            // logOut('WS', `Received message of type: ${message.type}`);
            // If the sessionConversationRelay does not exist, initialise it else handle the incoming message
            if (!sessionConversationRelay) {
                logOut('WS', `Session Conversation Relay being initialised`);

                // Since this is the first message from CR, it will be a setup message, so add the Conversation Relay "setup" message data to the session.
                logOut('WS', `Adding setup CR setup message data to sessionData. Message type: ${message.type} and customerReference: ${message.customParameters?.customerReference}`);

<<<<<<< HEAD
                // This extracts the data from the customerDataMap and adds it to the sessionData
                // sessionCustomerData = customerDataMap.get(message.customParameters.customerReference);

                sessionData.setupData = message;
                sessionData.customerData = customerDataMap.get(message.customParameters.customerReference);
=======
                sessionData.setupData = message;

                // This extracts the parameter data from the parameterDataMap and add it to the sessionData
                sessionParameterData = parameterDataMap.get(message.customParameters.customerReference);

                sessionData.parameterData = sessionParameterData

                // This loads the initial context and manifest of Conversation Relay setup message
                let contextFile = message.customParameters?.contextFile;
                let toolManifestFile = message.customParameters?.toolManifestFile;
>>>>>>> 62bd55f9

                // Create new response Service.
                logOut('WS', `Creating Response Service`);
                const sessionResponseService = new OpenAIService(contextFile, toolManifestFile);
                // const sessionResponseService = new DeepSeekService();

                // Add an event listener for the response service for this particular session based on the call SID. This allows any endpoint to send a message to Session Response Service.
                sessionResponseService.on(`responseService.${message.callSid}`, (responseMessage) => {
                    logOut('WS', `Got a call SID event for the session response service: ${JSON.stringify(responseMessage)}`);
                    // Send the message to the Session Response Service
                    // sessionResponseService.incomingMessage(responseMessage);
                });

                logOut('WS', `Creating ConversationRelayService`);
                sessionConversationRelay = new ConversationRelayService(sessionResponseService, sessionData);

                // Attach the Event listener to send event messages from the Conversation Relay back to the WS client
                sessionConversationRelay.on('conversationRelay.outgoingMessage', (outgoingMessage) => {
                    // logOut('WS', `Sending message out: ${JSON.stringify(outgoingMessage)}`);
                    ws.send(JSON.stringify(outgoingMessage));
                });

                // Now attach an event listener to the twilioService for non-websocket events
                twilioService.on(`twilioService.${message.callSid}`, (statusCallback) => {
                    logOut('WS', `Call SID: ${message.callSid} twilio service sent status callback: ${JSON.stringify(statusCallback)}`);
                    // Send the message to the Session Response Service directly. NOTE: It is assumed that Twilio Service will manipulate the content based on it's understanding of the message.
                    sessionResponseService.insertMessageIntoContext('system', statusCallback);
                });
            }

            sessionConversationRelay.incomingMessage(message);

        } catch (error) {
            logError('WS', `Error in websocket message handling: ${error}`);
        }
    });

    // Handle client disconnection
    ws.on('close', () => {
        logOut('WS', 'Client ws disconnected');
        // Clean up ConversationRelay and its listeners
        if (sessionConversationRelay) {
            sessionConversationRelay.cleanup();
        }
        // Remove WebSocket listeners
        ws.removeAllListeners();
    });

    // Handle errors
    ws.on('error', (error) => {
        logError('WS', `WebSocket error: ${error}`);
        // Clean up ConversationRelay and its listeners
        if (sessionConversationRelay) {
            sessionConversationRelay.cleanup();
        }
        // Remove WebSocket listeners
        ws.removeAllListeners();
    });
});

/****************************************************
 * 
 * Web Server Endpoints
 * 
 ****************************************************/

/**
 * Basic health check endpoint to verify server status.
 * 
 * @name GET /
 * @function
 * @param {express.Request} req - Express request object
 * @param {express.Response} res - Express response object
 * @returns {string} Simple text response indicating server is running
 */
app.get('/', (req, res) => {
    res.send('WebSocket Server Running');
});

/**
 * Initiates an outbound call and connects it to the Conversation Relay via the Twilio Service service. The intention is to provide any amount of data in this request, but
 * that only the reference will be used to connect to the Conversation Relay. Once the reference is connected via Conversation Relay, it can be used to look up the full data set
 * stored here again. This illustrates how to pass parameters via the Conversation Relay Parameter field.
 * 
 * Call this endpoint with some sample data.
 * 
 * ``` terminal
 * curl  -X POST \
 *  'https://server-des.ngrok.dev/outboundCall' \
 *  --header 'Content-Type: application/json' \
 *  --data-raw '{
 *      "properties": {
 *          "phoneNumber": "+1234567890",
 *          "customerReference": "abc123",
 *          "firstname": "Bob",
 *          "lastname": "Jones"
 *      }
 *   }'
 * ```
 * This data will be stored in a local Map and can be retrieved via the customerReference.
 * 
 * @endpoint POST /outboundCall
 * 
 * @param {Object} req.body.properties - API request data properties
 * @param {string} req.body.properties.phoneNumber - [REQUIRED] Call's outbound phone number to call
 * @param {string} req.body.properties.customerReference - [OPTIONAL] Unique reference to pass along with the call
 * 
 * @returns {Object} response
 * @returns {string} [response.error] - Error message if the call failed
 * 
 */
app.post('/outboundCall', async (req, res) => {

    const requestData = req.body.properties;
    parameterDataMap.set(requestData.customerReference, { requestData });

    try {
        logOut('Server', `/outboundCall: Initiating outbound call`);
        // const twilioService = new TwilioService();

        const response = await twilioService.makeOutboundCall(
            serverBaseUrl,
            requestData.phoneNumber,
            requestData.customerReference
        );

        logOut('Server', `/outboundCall: Call initiated with call SID: ${response}`);

        res.json({ success: true, response: response });
    } catch (error) {
        logError('Server', `Error initiating outbound call: ${error}`);
        res.status(500).json({ success: false, error: error.message });
    }
});

/**
 * Initiates a connection to the Conversation Relay service.
 * 
 * @name POST /connectConversationRelay
 * @function
 * @async
 * @param {express.Request} req - Express request object
 * @param {express.Response} res - Express response object
 * @param {Object} req.body - Request body
 * @param {string} req.body.customerReference - Customer reference identifier
 * @param {string} req.body.serverBaseUrl - Base URL of the server
 * @returns {string} TwiML response for establishing the connection
 */
app.post('/connectConversationRelay', async (req, res) => {
    logOut('Server', `Received request to connect to Conversation Relay`);
    // const twilioService = new TwilioService();

    const twiml = twilioService.connectConversationRelay(serverBaseUrl);
    res.send(twiml.toString());
});

/**
 * Payment status callback endpoint
 * The payment endpoint will send data to this endpoint to indicate the status of the payment. This needs to be now sent to the Conversation Relay to
 * inform it of the progress.
 */
app.post('/twilioStatusCallback', async (req, res) => {
    const statusCallBack = req.body;
    logOut('Server', `Received a Twilio status call back: ${JSON.stringify(statusCallBack)}`);
    // Extract the call SID from the statusCallBack and insert the content into the paymentDataMap overwriting the existing content.
    const callSid = statusCallBack.callSid;
    logOut('Server', `Call SID: ${callSid}`);
    // Now that we have the call SID, emit an event to tell the relevant session about the call back received. TODO: For now we will just send the raw data, but might have to create a helper method to massage the message and use the data under Twilio Service.
    // const twilioService = new TwilioService();
    twilioService.evaluateStatusCallback(statusCallBack);
    res.json({ success: true });
});

/****************************************************
 * 
 * Web Server
 * 
 ****************************************************/

/**
 * Server initialization and port management.
 * Attempts to start the server on the configured port (from environment or default 3000).
 * If the port is in use, incrementally tries the next port number.
 * 
 * @function startServer
 * @returns {http.Server} Express server instance
 * @throws {Error} If server fails to start for reasons other than port in use
 */
let currentPort = PORT;

const startServer = () => {
    try {
        const server = app.listen(currentPort, async () => {
            try {
                logOut('Server', `Server is running on port ${currentPort}`);
            } catch (error) {
                logError('Server', `Failed to load initial context and manifest: ${error}`);
                process.exit(1);
            }
        });
    } catch (error) {
        if (error.code === 'EADDRINUSE') {
            logOut('Server', `Port ${currentPort} is in use, trying ${currentPort + 1}`);
            currentPort++;
            startServer();
        } else {
            logError('Server', `Failed to start server: ${error}`);
            process.exit(1);
        }
    }
};

startServer();<|MERGE_RESOLUTION|>--- conflicted
+++ resolved
@@ -78,13 +78,6 @@
                 // Since this is the first message from CR, it will be a setup message, so add the Conversation Relay "setup" message data to the session.
                 logOut('WS', `Adding setup CR setup message data to sessionData. Message type: ${message.type} and customerReference: ${message.customParameters?.customerReference}`);
 
-<<<<<<< HEAD
-                // This extracts the data from the customerDataMap and adds it to the sessionData
-                // sessionCustomerData = customerDataMap.get(message.customParameters.customerReference);
-
-                sessionData.setupData = message;
-                sessionData.customerData = customerDataMap.get(message.customParameters.customerReference);
-=======
                 sessionData.setupData = message;
 
                 // This extracts the parameter data from the parameterDataMap and add it to the sessionData
@@ -95,7 +88,6 @@
                 // This loads the initial context and manifest of Conversation Relay setup message
                 let contextFile = message.customParameters?.contextFile;
                 let toolManifestFile = message.customParameters?.toolManifestFile;
->>>>>>> 62bd55f9
 
                 // Create new response Service.
                 logOut('WS', `Creating Response Service`);
