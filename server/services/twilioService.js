const twilio = require('twilio');
const EventEmitter = require('events');
const { logOut, logError } = require('../utils/logger');

/**
 * Service class for handling Twilio-related operations including making calls, sending SMS,
 * and generating TwiML for the Conversation Relay service.
 * 
 * @class
 * @property {string} accountSid - Twilio account SID from environment variables
 * @property {string} authToken - Twilio authentication token from environment variables
 * @property {string} fromNumber - Twilio phone number to use as the sender
 * @property {twilio.Twilio} twilioClient - Initialized Twilio client instance
 */
class TwilioService extends EventEmitter {
    constructor() {
        super();
        this.accountSid = process.env.ACCOUNT_SID;
        this.authToken = process.env.AUTH_TOKEN;
        this.fromNumber = process.env.FROM_NUMBER;
        this.twilioClient = twilio(process.env.ACCOUNT_SID, process.env.AUTH_TOKEN);
    }

    /**
     * Makes an outbound call and connects it to the Conversation Relay service.
     * The call is automatically recorded and uses TwiML generated by connectConversationRelay.
     * 
     * @param {string} toNumber - The destination phone number in E.164 format
     * @param {string} customerReference - Unique reference ID for the customer
     * @param {string} serverBaseUrl - Base URL for the Conversation Relay WebSocket server (without wss:// prefix)
     * @returns {Promise<string>} The Twilio call SID if successful
     * @throws {Error} If the call cannot be initiated or other Twilio API errors occur
     */
    async makeOutboundCall(serverBaseUrl, toNumber, customerReference = "") {
        try {
            const conversationRelay = this.connectConversationRelay(serverBaseUrl, customerReference);

            const call = await this.twilioClient.calls.create({
                to: toNumber,
                from: this.fromNumber,
                twiml: conversationRelay,
                // record: true,
            });

            logOut('TwilioService', `Made a call from: ${this.fromNumber} to: ${toNumber}`);
            return call;

        } catch (error) {
            logError('TwilioService', `Make Outbound call error: ${error}`);
            throw error;
        }
    }

    /**
     * Sends an SMS message using the configured Twilio number.
     * 
     * @param {string} to - The destination phone number in E.164 format
     * @param {string} message - The message content to send
     * @returns {Promise<string|null>} The Twilio message SID if successful, null if sending fails
     */
    async sendSMS(to, message) {
        try {
            logOut('TwilioService', `Sending SMS to: ${to} with message: ${message}`);

            const response = await this.twilioClient.messages.create({
                body: message,
                from: this.fromNumber,
                to: to
            });
            return response.sid;
        } catch (error) {
            logError('TwilioService', `Error sending SMS: ${error}`);
            return null;
        }
    }

    /**
     * Generates TwiML to connect a call to the Conversation Relay service.
     * Configures the connection with Deepgram transcription, text-to-speech settings,
     * and DTMF detection. Can be used for both inbound and outbound calls.
     * 
     * @param {string} customerReference - Unique reference ID for the customer
     * @param {string} serverBaseUrl - Base URL for the Conversation Relay WebSocket server (without wss:// prefix)
     * @returns {twilio.twiml.VoiceResponse|null} The TwiML response object if successful, null if generation fails
     */
    connectConversationRelay(serverBaseUrl, customerReference = "") {
        try {
            logOut('TwilioService', `Generating TwiML for call with CustomerReference: ${customerReference}`);

            // Generate the Twiml we will need once the call is connected. Note, this could be done in two steps via the server, were we set a url: instead of twiml:, but this just seemed overly complicated.
            const response = new twilio.twiml.VoiceResponse();
            const connect = response.connect();
            const conversationRelay = connect.conversationRelay({
                url: `wss://${serverBaseUrl}/conversation-relay`,
                welcomeGreeting: "Hi! How can I help you today?",
                transcriptionProvider: "deepgram",
                // voice: "en-AU-Journey-D",
                ttsProvider: "Elevenlabs",
                voice: "Jessica-flash_v2_5",
                dtmfDetection: "true",
                interruptByDtmf: "true",
                debug: "true"
            });
            conversationRelay.parameter({
                name: 'customerReference',
                value: customerReference
            });

            // logOut('TwilioService', `Generated TwiML using Helper for call: ${response.toString()}`);

            return response;

        } catch (error) {
            logError('TwilioService', `Error generating call TwiML: ${error}`);
            return null;
        }
    }

    /**
     * Evaluate the status callback received
<<<<<<< HEAD
=======
     * 
     * 
>>>>>>> 4802fa32
     */
    async evaluateStatusCallback(statusCallback) {
        logOut('TwilioService', `Evaluating status callback: ${JSON.stringify(statusCallback)}`);
        // Do something and then emit the event type
<<<<<<< HEAD
        const callSid = statusCallBack.CallSid;
        this.emitStatusCallback(`twilio.${callSid}`, statusCallback);
    }

    /*********************************************************************************************************************************************
     * 
     *       Agent assisted PAYMENTS
     * 
     *********************************************************************************************************************************************/

    async startCapture(callSid) {
        this.paymentStatusCallback = statusCallback;
        // Create the payment session
        const sessionData = {
            idempotencyKey: callSid + Date.now().toString(),
            statusCallback: process.env.SERVER_BASE_URL + '/payment-status',
            tokenType: process.env.TOKEN_TYPE, // Always tokenise the card
            currency: process.env.CURRENCY,
            paymentConnector: process.env.PAYMENT_CONNECTOR,
            securityCode: true,
            postalCode: false
        }

        logOut('TwilioService', `Starting payment session for callSID: ${callSid} with data: ${JSON.stringify(sessionData)}`);

        // Now create the payment session
        try {
            const paymentSession = await this.twilioClient.calls(callSid)
                .payments
                .create(sessionData);

            return paymentSession;
        } catch (error) {
            logError('TwilioService', `Error with StartCapture for callSID: ${callSid} - ${error}`);
            return null;
        }



    }

    async updatePaySession(callSid, paymentSid, captureType,) {
        // Check if there is a call in progress for this callSid
        const callResource = await twilioClient.calls(callSid).fetch();

        if (callResource.status !== 'in-progress') {
            return callback(`startCapture error: Call not in progress for ${callSid}`);
        }

        try {
            const paymentSession = await twilioClient
                .calls(callSid)
                .payments(paymentSid)
                .update({
                    capture: "payment-card-number",
                    idempotencyKey: callSid + Date.now().toString(),
                    statusCallback: this.statusCallback
                });

            return paymentSession; // Pay Object
        } catch (error) {
            logError('TwilioService', `Error with captureCard for callSID: ${callSid} - ${error}`);
            return null;
        }

    }

    async captureCard(statusCallback, callSid, paymentSid) {
        await this.updatePaySession(callSid, paymentSid, "payment-card-number");
    }

    async captureSecurityCode(statusCallback, callSid, paymentSid) {
        await this.updatePaySession(callSid, paymentSid, "security-code");
    }

    async captureExpiryDate(statusCallback, callSid, paymentSid) {
        await this.updatePaySession(callSid, paymentSid, "expiration-date");
    }

    async finishCapture() {
        try {
            const payment = await client
                .calls(callSid)
                .payments(paymentSid)
                .update({
                    idempotencyKey: callSid + Date.now().toString(),
                    status: "complete",
                    statusCallback: this.statusCallback
                });
        } catch (error) {
            logError('TwilioService', `Error with finishCapture for callSID: ${callSid} - ${error}`);
            return null;
        }
    }

    /**
     * We need to emit the status in a way that it is consumable. This means we need to interpret the result here and reframe it.
     * 
     * {
  "DateUpdated": {
    "description": "Last update timestamp of Pay session",
    "type": "datetime",
    "example": "2024-02-13T10:30:00Z"
  },
  "BankAccountNumber": {
    "description": "Bank account number for ACH debit payments",
    "type": "string",
    "format": "Last 2 digits visible only",
    "example": "*******92"
  },
  "BankRoutingNumber": {
    "description": "Bank routing number for ACH debit payments",
    "type": "string",
    "format": "9 digits",
    "example": "121181976"
  },
  "Capture": {
    "description": "Expected payment information type",
    "type": "string",
    "values": ["card_number", "expiration_date", "security_code", "postal_code", "bank_account", "bank_routing"]
  },
  "ChargeAmount": {
    "description": "Amount to charge the payment method",
    "type": "decimal",
    "format": "2 decimal places",
    "example": "10.99"
  },
  "ErrorType": {
    "description": "Type of error encountered",
    "type": "string",
    "values": ["validation_error", "processing_error", "timeout_error", "security_error"]
  },
  "ExpirationDate": {
    "description": "Credit card expiration date",
    "type": "string",
    "format": "MMYY",
    "example": "0522"
  },
  "PartialResult": {
    "description": "DTMF capture status",
    "type": "boolean",
    "values": [true, false]
  },
  "PaymentCardNumber": {
    "description": "Masked credit card number",
    "type": "string",
    "format": "Last 4 digits visible only",
    "example": "xxxx-xxxxxx-x4001"
  },
  "PaymentCardPostalCode": {
    "description": "Billing postal code for credit card",
    "type": "string",
    "format": "5 or 9 digits",
    "example": "94109"
  },
  "PaymentCardType": {
    "description": "Type of credit card",
    "type": "string",
    "values": ["visa", "mastercard", "amex", "discover"]
  },
  "Required": {
    "description": "Remaining required payment information",
    "type": "array",
    "values": ["ExpirationDate", "SecurityCode", "PostalCode", "CardNumber"]
  }
}
     * @param {*} status 
     */
    emitStatusCallback(status) {
        this.emit(`responseService.${message.callSid}`, status);
    }

    /******************************************************************************************************/

=======
        const callSid = statusCallback.CallSid;
        logOut('TwilioService', `Emitting event status callback for callSid: ${callSid}`);
        this.emit(`twilioService.${callSid}`, statusCallback);
    }
>>>>>>> 4802fa32
}

module.exports = { TwilioService };<|MERGE_RESOLUTION|>--- conflicted
+++ resolved
@@ -118,19 +118,17 @@
 
     /**
      * Evaluate the status callback received
-<<<<<<< HEAD
-=======
-     * 
-     * 
->>>>>>> 4802fa32
+     * 
+     * 
      */
     async evaluateStatusCallback(statusCallback) {
         logOut('TwilioService', `Evaluating status callback: ${JSON.stringify(statusCallback)}`);
         // Do something and then emit the event type
-<<<<<<< HEAD
-        const callSid = statusCallBack.CallSid;
-        this.emitStatusCallback(`twilio.${callSid}`, statusCallback);
-    }
+        const callSid = statusCallback.CallSid;
+        logOut('TwilioService', `Emitting event status callback for callSid: ${callSid}`);
+        this.emit(`twilioService.${callSid}`, statusCallback);
+    }
+
 
     /*********************************************************************************************************************************************
      * 
@@ -227,87 +225,77 @@
      * We need to emit the status in a way that it is consumable. This means we need to interpret the result here and reframe it.
      * 
      * {
-  "DateUpdated": {
+    "DateUpdated": {
     "description": "Last update timestamp of Pay session",
     "type": "datetime",
     "example": "2024-02-13T10:30:00Z"
-  },
-  "BankAccountNumber": {
+    },
+    "BankAccountNumber": {
     "description": "Bank account number for ACH debit payments",
     "type": "string",
     "format": "Last 2 digits visible only",
     "example": "*******92"
-  },
-  "BankRoutingNumber": {
+    },
+    "BankRoutingNumber": {
     "description": "Bank routing number for ACH debit payments",
     "type": "string",
     "format": "9 digits",
     "example": "121181976"
-  },
-  "Capture": {
+    },
+    "Capture": {
     "description": "Expected payment information type",
     "type": "string",
     "values": ["card_number", "expiration_date", "security_code", "postal_code", "bank_account", "bank_routing"]
-  },
-  "ChargeAmount": {
+    },
+    "ChargeAmount": {
     "description": "Amount to charge the payment method",
     "type": "decimal",
     "format": "2 decimal places",
     "example": "10.99"
-  },
-  "ErrorType": {
+    },
+    "ErrorType": {
     "description": "Type of error encountered",
     "type": "string",
     "values": ["validation_error", "processing_error", "timeout_error", "security_error"]
-  },
-  "ExpirationDate": {
+    },
+    "ExpirationDate": {
     "description": "Credit card expiration date",
     "type": "string",
     "format": "MMYY",
     "example": "0522"
-  },
-  "PartialResult": {
+    },
+    "PartialResult": {
     "description": "DTMF capture status",
     "type": "boolean",
     "values": [true, false]
-  },
-  "PaymentCardNumber": {
+    },
+    "PaymentCardNumber": {
     "description": "Masked credit card number",
     "type": "string",
     "format": "Last 4 digits visible only",
     "example": "xxxx-xxxxxx-x4001"
-  },
-  "PaymentCardPostalCode": {
+    },
+    "PaymentCardPostalCode": {
     "description": "Billing postal code for credit card",
     "type": "string",
     "format": "5 or 9 digits",
     "example": "94109"
-  },
-  "PaymentCardType": {
+    },
+    "PaymentCardType": {
     "description": "Type of credit card",
     "type": "string",
     "values": ["visa", "mastercard", "amex", "discover"]
-  },
-  "Required": {
+    },
+    "Required": {
     "description": "Remaining required payment information",
     "type": "array",
     "values": ["ExpirationDate", "SecurityCode", "PostalCode", "CardNumber"]
-  }
+    }
+    }
+     * @param {*} status 
+     */
+    /******************************************************************************************************/
+
 }
-     * @param {*} status 
-     */
-    emitStatusCallback(status) {
-        this.emit(`responseService.${message.callSid}`, status);
-    }
-
-    /******************************************************************************************************/
-
-=======
-        const callSid = statusCallback.CallSid;
-        logOut('TwilioService', `Emitting event status callback for callSid: ${callSid}`);
-        this.emit(`twilioService.${callSid}`, statusCallback);
-    }
->>>>>>> 4802fa32
-}
 
 module.exports = { TwilioService };